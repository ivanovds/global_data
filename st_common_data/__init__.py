--- conflicted
+++ resolved
@@ -1,9 +1,5 @@
 __title__ = 'ST common data'
-<<<<<<< HEAD
-__version__ = '0.1.15'
-=======
 __version__ = '0.2.0'
->>>>>>> 6b73de48
 __author__ = 'Ivanov Daniil'
 __license__ = 'MIT'
 
